// Copyright (c) 2017 Uber Technologies, Inc.
//
// Permission is hereby granted, free of charge, to any person obtaining a copy
// of this software and associated documentation files (the "Software"), to deal
// in the Software without restriction, including without limitation the rights
// to use, copy, modify, merge, publish, distribute, sublicense, and/or sell
// copies of the Software, and to permit persons to whom the Software is
// furnished to do so, subject to the following conditions:
//
// The above copyright notice and this permission notice shall be included in
// all copies or substantial portions of the Software.
//
// THE SOFTWARE IS PROVIDED "AS IS", WITHOUT WARRANTY OF ANY KIND, EXPRESS OR
// IMPLIED, INCLUDING BUT NOT LIMITED TO THE WARRANTIES OF MERCHANTABILITY,
// FITNESS FOR A PARTICULAR PURPOSE AND NONINFRINGEMENT. IN NO EVENT SHALL THE
// AUTHORS OR COPYRIGHT HOLDERS BE LIABLE FOR ANY CLAIM, DAMAGES OR OTHER
// LIABILITY, WHETHER IN AN ACTION OF CONTRACT, TORT OR OTHERWISE, ARISING FROM,
// OUT OF OR IN CONNECTION WITH THE SOFTWARE OR THE USE OR OTHER DEALINGS IN
// THE SOFTWARE.

package yarpc // import "go.uber.org/yarpc"

// Version is the current version of YARPC.
<<<<<<< HEAD
const Version = "1.3.0-dev"
=======
const Version = "1.3.0"
>>>>>>> e4ae1279
<|MERGE_RESOLUTION|>--- conflicted
+++ resolved
@@ -21,8 +21,4 @@
 package yarpc // import "go.uber.org/yarpc"
 
 // Version is the current version of YARPC.
-<<<<<<< HEAD
-const Version = "1.3.0-dev"
-=======
-const Version = "1.3.0"
->>>>>>> e4ae1279
+const Version = "1.4.0-dev"