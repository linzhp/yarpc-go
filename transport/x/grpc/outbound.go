--- conflicted
+++ resolved
@@ -110,18 +110,13 @@
 		return nil, err
 	}
 	return &transport.Response{
-<<<<<<< HEAD
 		Body: ioutil.NopCloser(bytes.NewBuffer(responseBody)),
 		Features: transport.ResponseFeatures{
 			// this is always true for grpc
 			AcceptResponseError: true,
 		},
-		Headers: responseHeaders,
-=======
-		Body:             ioutil.NopCloser(bytes.NewBuffer(responseBody)),
 		Headers:          responseHeaders,
 		ApplicationError: metadataToIsApplicationError(responseMD),
->>>>>>> c35afa44
 	}, invokeErrorToYARPCError(invokeErr, responseMD)
 }
 
