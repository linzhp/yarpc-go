<<<<<<< HEAD
hash: 6f1bd1f6345ab50fe7e7ab668dc9c9468c3f2694d40e26ad5ee12be21640bcef
updated: 2017-08-14T17:24:44.556210223-04:00
=======
hash: fc2cabbb537068d45a6caada93b5a9d139def7f480a0792a3f47a211c3dcb62f
updated: 2017-08-14T21:59:22.275353373-04:00
>>>>>>> 2e024b59
imports:
- name: github.com/apache/thrift
  version: 53dd39833a08ce33582e5ff31fa18bb4735d6731
  repo: git://git.apache.org/thrift.git
  vcs: git
  subpackages:
  - lib/go/thrift
- name: github.com/beorn7/perks
  version: 4c0e84591b9aa9e6dcfdf3e020114cd81f89d5f9
  subpackages:
  - quantile
- name: github.com/cactus/go-statsd-client
  version: 91c326c3f7bd20f0226d3d1c289dd9f8ce28d33d
  subpackages:
  - statsd
- name: github.com/codahale/hdrhistogram
  version: 3a0bb77429bd3a61596f5e8a3172445844342120
- name: github.com/crossdock/crossdock-go
  version: 049aabb0122b03bc9bd30cab8f3f91fb60166361
  subpackages:
  - assert
  - require
- name: github.com/davecgh/go-spew
  version: adab96458c51a58dc1783b3335dcce5461522e75
  subpackages:
  - spew
- name: github.com/facebookgo/clock
  version: 600d898af40aa09a7a93ecb9265d87b0504b6f03
- name: github.com/gogo/protobuf
  version: 100ba4e885062801d56799d78530b73b178a78f3
  subpackages:
  - jsonpb
  - proto
  - protoc-gen-gogo/descriptor
  - protoc-gen-gogo/plugin
  - sortkeys
  - types
- name: github.com/golang/mock
  version: 13f360950a79f5864a972c786a10a50e44b69541
  subpackages:
  - gomock
- name: github.com/golang/protobuf
  version: 1909bc2f63dc92bb931deace8b8312c4db72d12f
  subpackages:
  - proto
  - ptypes/any
- name: github.com/gorilla/websocket
  version: 3ab3a8b8831546bd18fd182c20687ca853b2bb13
- name: github.com/mattn/go-shellwords
  version: 02e3cf038dcea8290e44424da473dd12be796a8a
- name: github.com/matttproud/golang_protobuf_extensions
  version: c12348ce28de40eed0136aa2b644d0ee0650e56c
  subpackages:
  - pbutil
- name: github.com/opentracing/opentracing-go
  version: 1949ddbfd147afd4d964a9f00b24eb291e0e7c38
  subpackages:
  - ext
  - log
  - mocktracer
- name: github.com/pborman/uuid
  version: e790cca94e6cc75c7064b1332e63811d4aae1a53
- name: github.com/pmezard/go-difflib
  version: 792786c7400a136282c1664665ae0a8db921c6c2
  subpackages:
  - difflib
- name: github.com/prometheus/client_golang
  version: c5b7fccd204277076155f10851dad72b76a49317
  subpackages:
  - prometheus
  - prometheus/promhttp
- name: github.com/prometheus/client_model
  version: 6f3806018612930941127f2a7c6c453ba2c527d2
  subpackages:
  - go
- name: github.com/prometheus/common
  version: 61f87aac8082fa8c3c5655c7608d7478d46ac2ad
  subpackages:
  - expfmt
  - internal/bitbucket.org/ww/goautoneg
  - model
- name: github.com/prometheus/procfs
  version: e645f4e5aaa8506fc71d6edbc5c4ff02c04c46f2
  subpackages:
  - xfs
- name: github.com/sirupsen/logrus
  version: 181d419aa9e2223811b824e8f0b4af96f9ba9302
- name: github.com/soheilhy/cmux
  version: bb79a83465015a27a175925ebd155e660f55e9f1
- name: github.com/stretchr/objx
  version: 1a9d0bb9f541897e62256577b352fdbc1fb4fd94
- name: github.com/stretchr/testify
  version: 890a5c3458b43e6104ff5da8dfa139d013d77544
  subpackages:
  - assert
  - mock
  - require
- name: github.com/uber-common/bark
  version: dbf558e8a7b65e2b54e1e01c14ee0e4207a865f5
- name: github.com/uber-go/atomic
  version: e682c1008ac17bf26d2e4b5ad6cdd08520ed0b22
- name: github.com/uber-go/mapdecode
  version: 2d8ecd5e64c88634bd7dfcbc9fd2a9e813830e8d
  subpackages:
  - internal/mapstructure
- name: github.com/uber-go/tally
  version: 2605c407d7d219644d03a3680ad7df4779017782
  subpackages:
  - m3
  - m3/customtransports
  - m3/thrift
  - m3/thriftudp
- name: github.com/uber/cherami-client-go
  version: c88dc4abaf53f64839bd48c2d6bbbc051bc9a910
  subpackages:
  - client/cherami
  - common
  - common/backoff
  - common/metrics
  - common/websocket
  - stream
- name: github.com/uber/cherami-thrift
  version: 2cb0e2eeb6570800a2dd86544909bf2693f50e7b
  subpackages:
  - .generated/go/cherami
- name: github.com/uber/jaeger-client-go
  version: d021e646f5187d77b55592c3efee1a2810e895d7
  subpackages:
  - internal/spanlog
  - log
  - thrift-gen/agent
  - thrift-gen/jaeger
  - thrift-gen/sampling
  - thrift-gen/zipkincore
  - utils
- name: github.com/uber/jaeger-lib
  version: 575c678b2873b62aaadd0fa5817a2aeb3155dc4d
  subpackages:
  - metrics
- name: github.com/uber/tchannel-go
  version: a7ad9ecb640b5f10a0395b38d6319175172b3ab2
  subpackages:
  - hyperbahn
  - hyperbahn/gen-go/hyperbahn
  - internal/argreader
  - json
  - raw
  - relay
  - relay/relaytest
  - testutils
  - testutils/goroutines
  - testutils/testreader
  - thrift
  - thrift/gen-go/meta
  - tnet
  - tos
  - trand
  - typed
- name: go.uber.org/atomic
  version: 4e336646b2ef9fc6e47be8e21594178f98e5ebcf
- name: go.uber.org/dig
  version: 5e65f1a430fd50d4291edc5ee9811f7dd520d77d
- name: go.uber.org/fx
  version: 3cdc81a59a7bbc63d452ec37dbc8ef3af23e6073
  subpackages:
  - internal/fxlog
  - internal/fxreflect
  - internal/lifecycle
- name: go.uber.org/multierr
  version: 3c4937480c32f4c13a875a1829af76c98ca3d40a
- name: go.uber.org/thriftrw
  version: 4975e075853c64488972fde71ff06b6bdbe02701
  subpackages:
  - envelope
  - internal/envelope
  - internal/envelope/exception
  - internal/frame
  - internal/goast
  - internal/multiplex
  - internal/semver
  - plugin
  - plugin/api
  - protocol
  - protocol/binary
  - ptr
  - thriftreflect
  - version
  - wire
- name: go.uber.org/zap
  version: 9d9d6135afe89b6fc4a05e9a8552526caba38048
  subpackages:
  - buffer
  - internal/bufferpool
  - internal/color
  - internal/exit
  - zapcore
  - zaptest/observer
- name: golang.org/x/crypto
  version: b176d7def5d71bdd214203491f89843ed217f420
  subpackages:
  - ssh/terminal
- name: golang.org/x/net
  version: 1c05540f6879653db88113bc4a2b70aec4bd491f
  repo: https://github.com/golang/net
  subpackages:
  - bpf
  - context
  - context/ctxhttp
  - http2
  - http2/hpack
  - idna
  - internal/iana
  - internal/socket
  - internal/timeseries
  - ipv4
  - ipv6
  - lex/httplex
  - trace
- name: golang.org/x/sys
  version: 2d3e384235de683634e9080b58f757466840aa48
  repo: https://github.com/golang/sys
  subpackages:
  - unix
  - windows
- name: golang.org/x/text
  version: e56139fd9c5bc7244c76116c68e500765bb6db6b
  subpackages:
  - secure/bidirule
  - transform
  - unicode/bidi
  - unicode/norm
- name: golang.org/x/tools
  version: 84a35ef54dff3c5596983e180ec10919fc432242
  repo: https://github.com/golang/tools
  subpackages:
  - go/ast/astutil
- name: google.golang.org/genproto
  version: 6b7d9516179cd47f4714cfeb0103ad1dede756c4
  subpackages:
  - googleapis/rpc/status
- name: google.golang.org/grpc
<<<<<<< HEAD
  version: 9d99afc2fd8feeb530975fa3f4f630c093c1d683
=======
  version: b3ddf786825de56a4178401b7e174ee332173b66
>>>>>>> 2e024b59
  repo: https://github.com/grpc/grpc-go
  subpackages:
  - codes
  - connectivity
  - credentials
  - grpclb/grpc_lb_v1
  - grpclog
  - internal
  - keepalive
  - metadata
  - naming
  - peer
  - stats
  - status
  - tap
  - transport
- name: gopkg.in/redis.v5
  version: a16aeec10ff407b1e7be6dd35797ccf5426ef0f0
  subpackages:
  - internal
  - internal/consistenthash
  - internal/hashtag
  - internal/pool
  - internal/proto
- name: gopkg.in/yaml.v2
  version: eb3733d160e74a9c7e442f435eb3bea458e1d19f
testImports:
- name: github.com/golang/lint
  version: c5fb716d6688a859aae56d26d3e6070808df29f7
  subpackages:
  - golint
- name: github.com/kisielk/errcheck
  version: 23699b7e2cbfdb89481023524954ba2aeff6be90
- name: github.com/kisielk/gotool
  version: 0de1eaf82fa3f583ce21fde859f1e7e0c5e9b220
- name: github.com/wadey/gocovmerge
  version: b5bfa59ec0adc420475f97f89b58045c721d761c
- name: go.uber.org/tools
  version: ce2550dad7144b81ae2f67dc5e55597643f6902b
  subpackages:
  - parallel-exec
  - update-license
- name: honnef.co/go/tools
  version: f7b71e06119010390c133f52e9331e27ce810f02
  subpackages:
  - cmd/staticcheck<|MERGE_RESOLUTION|>--- conflicted
+++ resolved
@@ -1,10 +1,5 @@
-<<<<<<< HEAD
-hash: 6f1bd1f6345ab50fe7e7ab668dc9c9468c3f2694d40e26ad5ee12be21640bcef
-updated: 2017-08-14T17:24:44.556210223-04:00
-=======
-hash: fc2cabbb537068d45a6caada93b5a9d139def7f480a0792a3f47a211c3dcb62f
-updated: 2017-08-14T21:59:22.275353373-04:00
->>>>>>> 2e024b59
+hash: d33b32cbade3985c3ee8315578340fdd40579a0c86a5ebab08d3e343bd25eb28
+updated: 2017-08-22T14:46:06.325478884-04:00
 imports:
 - name: github.com/apache/thrift
   version: 53dd39833a08ce33582e5ff31fa18bb4735d6731
@@ -47,7 +42,7 @@
   subpackages:
   - gomock
 - name: github.com/golang/protobuf
-  version: 1909bc2f63dc92bb931deace8b8312c4db72d12f
+  version: ab9f9a6dab164b7d1246e0e688b0ab7b94d8553e
   subpackages:
   - proto
   - ptypes/any
@@ -91,7 +86,7 @@
   subpackages:
   - xfs
 - name: github.com/sirupsen/logrus
-  version: 181d419aa9e2223811b824e8f0b4af96f9ba9302
+  version: f006c2ac4710855cf0f916dd6b77acf6b048dc6e
 - name: github.com/soheilhy/cmux
   version: bb79a83465015a27a175925ebd155e660f55e9f1
 - name: github.com/stretchr/objx
@@ -203,7 +198,7 @@
   - zapcore
   - zaptest/observer
 - name: golang.org/x/crypto
-  version: b176d7def5d71bdd214203491f89843ed217f420
+  version: eb71ad9bd329b5ac0fd0148dd99bd62e8be8e035
   subpackages:
   - ssh/terminal
 - name: golang.org/x/net
@@ -224,7 +219,7 @@
   - lex/httplex
   - trace
 - name: golang.org/x/sys
-  version: 2d3e384235de683634e9080b58f757466840aa48
+  version: 07c182904dbd53199946ba614a412c61d3c548f5
   repo: https://github.com/golang/sys
   subpackages:
   - unix
@@ -237,20 +232,16 @@
   - unicode/bidi
   - unicode/norm
 - name: golang.org/x/tools
-  version: 84a35ef54dff3c5596983e180ec10919fc432242
+  version: 1807494da808122833b9bd8e3e5fa179ef237d41
   repo: https://github.com/golang/tools
   subpackages:
   - go/ast/astutil
 - name: google.golang.org/genproto
-  version: 6b7d9516179cd47f4714cfeb0103ad1dede756c4
+  version: ee236bd376b077c7a89f260c026c4735b195e459
   subpackages:
   - googleapis/rpc/status
 - name: google.golang.org/grpc
-<<<<<<< HEAD
-  version: 9d99afc2fd8feeb530975fa3f4f630c093c1d683
-=======
   version: b3ddf786825de56a4178401b7e174ee332173b66
->>>>>>> 2e024b59
   repo: https://github.com/grpc/grpc-go
   subpackages:
   - codes
@@ -294,6 +285,6 @@
   - parallel-exec
   - update-license
 - name: honnef.co/go/tools
-  version: f7b71e06119010390c133f52e9331e27ce810f02
+  version: 45d689e7d122f228b80eba27806cd9a9ced2d4ce
   subpackages:
   - cmd/staticcheck